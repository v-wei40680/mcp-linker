name: Tauri Release Windows

on:
  workflow_dispatch:
    inputs:
      version:
        description: 'Release version (e.g. v1.0.0)'
        required: true
        type: string

jobs:
  release:
    name: Release on Windows
    runs-on: windows-latest

    steps:
      - name: Checkout code
        uses: actions/checkout@v4

      - name: Download build artifact from CI
        uses: actions/download-artifact@v4
        with:
          name: MCP-Linker-Windows
          path: dist

      - name: Upload to GitHub Release
        uses: softprops/action-gh-release@v1
        with:
<<<<<<< HEAD
=======
          name: ${{ inputs.version }}
          tag_name: ${{ inputs.version }}
>>>>>>> c70ba485
          files: dist/**
        env:
          GITHUB_TOKEN: ${{ secrets.GITHUB_TOKEN }}<|MERGE_RESOLUTION|>--- conflicted
+++ resolved
@@ -26,11 +26,8 @@
       - name: Upload to GitHub Release
         uses: softprops/action-gh-release@v1
         with:
-<<<<<<< HEAD
-=======
           name: ${{ inputs.version }}
           tag_name: ${{ inputs.version }}
->>>>>>> c70ba485
           files: dist/**
         env:
           GITHUB_TOKEN: ${{ secrets.GITHUB_TOKEN }}